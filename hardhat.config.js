--- conflicted
+++ resolved
@@ -56,11 +56,7 @@
         },
         base: {
             chainId: 8453,
-<<<<<<< HEAD
-            url: "https://base-mainnet.public.blastapi.io",
-=======
             url: "https://mainnet.base.org",
->>>>>>> c40fe195
             accounts: [process.env.OWNER_KEY],
         },
     },
@@ -110,22 +106,14 @@
                     browserURL: "https://basescan.org/",
                 },
             },
-            {
-                network: "base",
-                chainId: 8453,
-                urls: {
-                    apiURL: "https://api.basescan.org/api",
-                    browserURL: "https://basescan.org/",
-                },
-            },
         ],
     },
     contractSizer: {
         alphaSort: true,
-        runOnCompile: true,
+        runOnCompile: false,
         disambiguatePaths: false,
     },
     gasReporter: {
-        enabled: true,
+        enabled: false,
     },
 };